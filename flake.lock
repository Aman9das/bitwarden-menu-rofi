{
  "nodes": {
    "nixpkgs": {
      "locked": {
<<<<<<< HEAD
        "lastModified": 1705496572,
        "narHash": "sha256-rPIe9G5EBLXdBdn9ilGc0nq082lzQd0xGGe092R/5QE=",
        "owner": "nixos",
        "repo": "nixpkgs",
        "rev": "842d9d80cfd4560648c785f8a4e6f3b096790e19",
=======
        "lastModified": 1705856552,
        "narHash": "sha256-JXfnuEf5Yd6bhMs/uvM67/joxYKoysyE3M2k6T3eWbg=",
        "owner": "nixos",
        "repo": "nixpkgs",
        "rev": "612f97239e2cc474c13c9dafa0df378058c5ad8d",
>>>>>>> bbb15a8a
        "type": "github"
      },
      "original": {
        "owner": "nixos",
        "ref": "nixos-unstable",
        "repo": "nixpkgs",
        "type": "github"
      }
    },
    "root": {
      "inputs": {
        "nixpkgs": "nixpkgs"
      }
    }
  },
  "root": "root",
  "version": 7
}<|MERGE_RESOLUTION|>--- conflicted
+++ resolved
@@ -2,19 +2,11 @@
   "nodes": {
     "nixpkgs": {
       "locked": {
-<<<<<<< HEAD
-        "lastModified": 1705496572,
-        "narHash": "sha256-rPIe9G5EBLXdBdn9ilGc0nq082lzQd0xGGe092R/5QE=",
-        "owner": "nixos",
-        "repo": "nixpkgs",
-        "rev": "842d9d80cfd4560648c785f8a4e6f3b096790e19",
-=======
         "lastModified": 1705856552,
         "narHash": "sha256-JXfnuEf5Yd6bhMs/uvM67/joxYKoysyE3M2k6T3eWbg=",
         "owner": "nixos",
         "repo": "nixpkgs",
         "rev": "612f97239e2cc474c13c9dafa0df378058c5ad8d",
->>>>>>> bbb15a8a
         "type": "github"
       },
       "original": {
